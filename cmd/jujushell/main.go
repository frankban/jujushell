// Copyright 2017 Canonical Ltd.
// Licensed under the AGPLv3, see LICENCE file for details.

package main

import (
	"crypto/tls"
	"flag"
	"fmt"
	"net/http"
	"os"
	"os/user"
	"path/filepath"
	"strconv"

	"golang.org/x/crypto/acme/autocert"
	"gopkg.in/errgo.v1"

	"github.com/juju/jujushell"
	"github.com/juju/jujushell/config"
	"github.com/juju/jujushell/internal/logging"
)

// main starts the Juju Shell server.
func main() {
	flag.Usage = func() {
		fmt.Fprintf(os.Stderr, "usage: %s <config path>\n", filepath.Base(os.Args[0]))
		flag.PrintDefaults()
		os.Exit(2)
	}
	flag.Parse()
	if flag.NArg() != 1 {
		flag.Usage()
	}
	if err := serve(flag.Arg(0)); err != nil {
		fmt.Fprintf(os.Stderr, "%v\n", err)
		os.Exit(1)
	}
}

// serve serves the Juju shell.
func serve(configPath string) error {
	conf, err := config.Read(configPath)
	if err != nil {
		return errgo.Notef(err, "cannot read configuration file")
	}
	log := logging.Log()
	log.SetLevel(conf.LogLevel)
	defer log.Sync()
	log.Infow("starting the server", "log level", conf.LogLevel, "port", conf.Port)
	handler, err := jujushell.NewServer(jujushell.Params{
<<<<<<< HEAD
		GCCap:     conf.GCCap,
		GCDays:    conf.GCDays,
		ImageName: conf.ImageName,
		JujuAddrs: conf.JujuAddrs,
		JujuCert:  conf.JujuCert,
		Profiles:  conf.Profiles,
=======
		AllowedUsers: conf.AllowedUsers,
		ImageName:    conf.ImageName,
		JujuAddrs:    conf.JujuAddrs,
		JujuCert:     conf.JujuCert,
		Profiles:     conf.Profiles,
>>>>>>> 29edb11a
	})
	if err != nil {
		return errgo.Notef(err, "cannot create new server")
	}
	tlsConf, err := tlsConfig(conf.TLSCert, conf.TLSKey, conf.DNSName)
	if err != nil {
		return errgo.Notef(err, "cannot retrieve TLS configuration")
	}
	server := &http.Server{
		Addr:    ":" + strconv.Itoa(conf.Port),
		Handler: handler,
	}
	if tlsConf != nil {
		server.TLSConfig = tlsConf
		return server.ListenAndServeTLS("", "")
	}
	return server.ListenAndServe()
}

// tlsConfig returns a TLS configuration for the given keys and DNS name.
// When the DNS name is not empty, Let's Encrypt is used to manage certs.
func tlsConfig(cert, key, name string) (*tls.Config, error) {
	if cert == "" && key == "" {
		if name == "" {
			// Without certificates or DNS name, the server runs in insecure
			// mode.
			return nil, nil
		}
		// Use Let's Encrypt.
		dir, err := cacheDir()
		if err != nil {
			return nil, errgo.Notef(err, "cannot cache certificates")
		}
		manager := autocert.Manager{
			Cache:      autocert.DirCache(dir),
			HostPolicy: autocert.HostWhitelist(name),
			Prompt:     autocert.AcceptTOS,
		}
		// Open port 80 as well in this case, for the HTTP challenge.
		go http.ListenAndServe(":http", manager.HTTPHandler(nil))
		return &tls.Config{
			GetCertificate: manager.GetCertificate,
		}, nil
	}
	c, err := tls.X509KeyPair([]byte(cert), []byte(key))
	if err != nil {
		return nil, errgo.Notef(err, "cannot create TLS certificate")
	}
	return &tls.Config{
		Certificates: []tls.Certificate{c},
	}, nil
}

// cacheDir returns the directory to use for caching certificates.
func cacheDir() (string, error) {
	u, err := user.Current()
	if err != nil {
		return "", errgo.Mask(err)
	}
	dir := filepath.Join(u.HomeDir, "autocert-cache")
	if err := os.MkdirAll(dir, 0700); err != nil {
		return "", errgo.Mask(err)
	}
	return dir, nil
}<|MERGE_RESOLUTION|>--- conflicted
+++ resolved
@@ -49,20 +49,13 @@
 	defer log.Sync()
 	log.Infow("starting the server", "log level", conf.LogLevel, "port", conf.Port)
 	handler, err := jujushell.NewServer(jujushell.Params{
-<<<<<<< HEAD
-		GCCap:     conf.GCCap,
-		GCDays:    conf.GCDays,
-		ImageName: conf.ImageName,
-		JujuAddrs: conf.JujuAddrs,
-		JujuCert:  conf.JujuCert,
-		Profiles:  conf.Profiles,
-=======
 		AllowedUsers: conf.AllowedUsers,
+		GCCap:        conf.GCCap,
+		GCDays:       conf.GCDays,
 		ImageName:    conf.ImageName,
 		JujuAddrs:    conf.JujuAddrs,
 		JujuCert:     conf.JujuCert,
 		Profiles:     conf.Profiles,
->>>>>>> 29edb11a
 	})
 	if err != nil {
 		return errgo.Notef(err, "cannot create new server")
